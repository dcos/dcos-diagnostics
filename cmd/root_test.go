--- conflicted
+++ resolved
@@ -15,11 +15,6 @@
 package cmd
 
 import (
-<<<<<<< HEAD
-	jwtt "github.com/spf13/jwalterweatherman"
-	"github.com/stretchr/testify/require"
-=======
->>>>>>> 2457ed66
 	"os"
 	"path/filepath"
 	"testing"
@@ -34,10 +29,6 @@
 
 const hostnameEnvVarName = "HOSTNAME"
 
-<<<<<<< HEAD
-
-=======
->>>>>>> 2457ed66
 func Test_initConfig(t *testing.T) {
 	h := os.Getenv(hostnameEnvVarName)
 	require.NoError(t, os.Unsetenv(hostnameEnvVarName), "remove hostname env to not override hostname from config file")
